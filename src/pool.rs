--- conflicted
+++ resolved
@@ -46,19 +46,10 @@
     LOGS.with(|l| l.borrow().push(event))
 }
 
-<<<<<<< HEAD
-/// Add a label and work amount tag to the currently running task.
-/// Work amount should not be 0.
-pub fn tag_task(work_type: &'static str, work_amount: usize) {
-    assert!(work_amount > 0);
-    log(RayonEvent::Tag(work_type, work_amount))
-}
-=======
 ///// Add a label and work amount tag to the currently running task.
 //pub fn tag_task(work_type: &'static str, work_amount: usize) {
 //    log(RayonEvent::Tag(work_type, work_amount))
 //}
->>>>>>> 5310d127
 
 /// Launch a sequential task with tagged work.
 /// We expect `op` to be sequential.
